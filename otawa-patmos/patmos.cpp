--- conflicted
+++ resolved
@@ -303,14 +303,6 @@
 
 	inline BranchInst(Process& process, kind_t kind, Address addr, ot::size size)
 	: Inst(process, kind, addr, size), _target(0), isTargetDone(false) {
-<<<<<<< HEAD
-=======
-		patmos_inst_t *inst;
-		inst = patmos_decode(proc.patmosDecoder(), (patmos_address_t)address());
-		_delaySlots = patmos_delayed(inst);
-		if(_delaySlots > 0)
-			otawa::DELAYED(this) = otawa::DELAYED_Always;
->>>>>>> fadb7335
 	}
 
 	virtual ot::size size() const { return 4; }
